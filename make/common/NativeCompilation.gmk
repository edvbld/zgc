#
# Copyright (c) 2011, 2014, Oracle and/or its affiliates. All rights reserved.
# DO NOT ALTER OR REMOVE COPYRIGHT NOTICES OR THIS FILE HEADER.
#
# This code is free software; you can redistribute it and/or modify it
# under the terms of the GNU General Public License version 2 only, as
# published by the Free Software Foundation.  Oracle designates this
# particular file as subject to the "Classpath" exception as provided
# by Oracle in the LICENSE file that accompanied this code.
#
# This code is distributed in the hope that it will be useful, but WITHOUT
# ANY WARRANTY; without even the implied warranty of MERCHANTABILITY or
# FITNESS FOR A PARTICULAR PURPOSE.  See the GNU General Public License
# version 2 for more details (a copy is included in the LICENSE file that
# accompanied this code).
#
# You should have received a copy of the GNU General Public License version
# 2 along with this work; if not, write to the Free Software Foundation,
# Inc., 51 Franklin St, Fifth Floor, Boston, MA 02110-1301 USA.
#
# Please contact Oracle, 500 Oracle Parkway, Redwood Shores, CA 94065 USA
# or visit www.oracle.com if you need additional information or have any
# questions.
#

# When you read this source. Remember that $(sort ...) has the side effect
# of removing duplicates. It is actually this side effect that is
# desired whenever sort is used below!

ifndef _NATIVE_COMPILATION_GMK
_NATIVE_COMPILATION_GMK := 1

ifeq (,$(_MAKEBASE_GMK))
  $(error You must include MakeBase.gmk prior to including NativeCompilation.gmk)
endif

# Extensions of files handled by this macro.
NATIVE_SOURCE_EXTENSIONS := %.s %.c %.cpp %.m %.mm

# Replaces native source extensions with the object file extension in a string.
# Param 1: the string containing source file names with extensions
# The surrounding strip is needed to keep additional whitespace out
define replace_with_obj_extension
$(strip \
  $(foreach extension, $(NATIVE_SOURCE_EXTENSIONS), \
      $(patsubst $(extension),%$(OBJ_SUFFIX),$(filter $(extension),$1))) \
)
endef

ifeq ($(OPENJDK_BUILD_OS_ENV), windows.cygwin)
  UNIX_PATH_PREFIX := /cygdrive
else ifeq ($(OPENJDK_BUILD_OS_ENV), windows.msys)
  UNIX_PATH_PREFIX :=
endif

WINDOWS_SHOWINCLUDE_SED_PATTERN := \
    -e '/^Note: including file:/!d' \
    -e 's|Note: including file: *||' \
    -e 's|\\|/|g' \
    -e 's|^\([a-zA-Z]\):|$(UNIX_PATH_PREFIX)/\1|g' \
    -e '/$(subst /,\/,$(TOPDIR))/!d' \
    -e 's|$$$$| \\|g' \
    #

define add_native_source
  # param 1 = BUILD_MYPACKAGE
  # parma 2 = the source file name (..../alfa.c or .../beta.cpp)
  # param 3 = the bin dir that stores all .o (.obj) and .d files.
  # param 4 = the c flags to the compiler
  # param 5 = the c compiler
  # param 6 = the c++ flags to the compiler
  # param 7 = the c++ compiler
  # param 8 = the objc compiler
  # param 9 = the flags to the assembler

  ifneq (,$$(filter %.c,$2))
    # Compile as a C file
    $1_$2_FLAGS=$4 $$($1_$(notdir $2)_CFLAGS) -DTHIS_FILE='"$$(<F)"' -c
    $1_$2_COMP=$5
    $1_$2_DEP_FLAG:=$(C_FLAG_DEPS)
  else ifneq (,$$(filter %.m,$2))
    # Compile as a objective-c file
    $1_$2_FLAGS=-x objective-c $4 $$($1_$(notdir $2)_CFLAGS) -DTHIS_FILE='"$$(<F)"' -c
    $1_$2_COMP=$8
    $1_$2_DEP_FLAG:=$(C_FLAG_DEPS)
  else ifneq (,$$(filter %.s,$2))
    # Compile as assembler file
    $1_$2_FLAGS=$9 -DTHIS_FILE='"$$(<F)"'
    $1_$2_COMP=$(AS)
    $1_$2_DEP_FLAG:=
  else ifneq (,$$(filter %.cpp,$2)$$(filter %.mm,$2))
    # Compile as a C++ file
    $1_$2_FLAGS=$6 $$($1_$(notdir $2)_CXXFLAGS) -DTHIS_FILE='"$$(<F)"' -c
    $1_$2_COMP=$7
    $1_$2_DEP_FLAG:=$(CXX_FLAG_DEPS)
  else
    $$(error Internal error in NativeCompilation.gmk: no compiler for file $2)
  endif
  # Generate the .o (.obj) file name and place it in the bin dir.
  $1_$2_OBJ := $3/$$(call replace_with_obj_extension, $$(notdir $2))
  # Only continue if this object file hasn't been processed already. This lets the first found
  # source file override any other with the same name.
  ifeq (,$$(findstring $$($1_$2_OBJ),$$($1_ALL_OBJS)))
    $1_ALL_OBJS+=$$($1_$2_OBJ)
    ifeq (,$$(filter %.s,$2))
      # And this is the dependency file for this obj file.
      $1_$2_DEP:=$$(patsubst %$(OBJ_SUFFIX),%.d,$$($1_$2_OBJ))
      # Include previously generated dependency information. (if it exists)
      -include $$($1_$2_DEP)

      ifeq ($(TOOLCHAIN_TYPE), microsoft)
        $1_$2_DEBUG_OUT_FLAGS:=-Fd$$(patsubst %$(OBJ_SUFFIX),%.pdb,$$($1_$2_OBJ)) \
            -Fm$$(patsubst %$(OBJ_SUFFIX),%.map,$$($1_$2_OBJ))
      endif
    endif

    $$($1_$2_OBJ) : $2 | $$($1_BUILD_INFO)
	$(ECHO) $(LOG_INFO) "Compiling $$(notdir $2) (for $$(notdir $$($1_TARGET)))"
        ifneq ($(TOOLCHAIN_TYPE), microsoft)
          # The Solaris studio compiler doesn't output the full path to the object file in the
          # generated deps files. Fixing it with sed. If compiling assembly, don't try this.
          ifeq ($(TOOLCHAIN_TYPE)$$(filter %.s,$2), solstudio)
	    $$($1_$2_COMP) $$($1_$2_FLAGS) $$($1_$2_DEP_FLAG) $$($1_$2_DEP).tmp $(CC_OUT_OPTION)$$($1_$2_OBJ) $2
	    $(SED) 's|^$$(@F):|$$@:|' $$($1_$2_DEP).tmp > $$($1_$2_DEP)
          else
	    $$($1_$2_COMP) $$($1_$2_FLAGS) $$($1_$2_DEP_FLAG) $$($1_$2_DEP) $(CC_OUT_OPTION)$$($1_$2_OBJ) $2
          endif
        endif
        # The Visual Studio compiler lacks a feature for generating make dependencies, but by
        # setting -showIncludes, all included files are printed. These are filtered out and
        # parsed into make dependences.
        ifeq ($(TOOLCHAIN_TYPE), microsoft)
	  ($$($1_$2_COMP) $$($1_$2_FLAGS) -showIncludes $$($1_$2_DEBUG_OUT_FLAGS) \
	      $(CC_OUT_OPTION)$$($1_$2_OBJ) $2 ; echo $$$$? > $$($1_$2_DEP).exitvalue) \
	      | $(TEE) $$($1_$2_DEP).raw | $(GREP) -v -e "^Note: including file:" \
	      -e "^$(notdir $2)$$$$" ; exit `cat $$($1_$2_DEP).exitvalue`
	  $(RM) $$($1_$2_DEP).exitvalue
	  ($(ECHO) $$@: \\ \
	  && $(SED) $(WINDOWS_SHOWINCLUDE_SED_PATTERN) $$($1_$2_DEP).raw) > $$($1_$2_DEP)
        endif
  endif
endef

# Setup make rules for creating a native binary (a shared library or an
# executable).
#
# Parameter 1 is the name of the rule. This name is used as variable prefix,
# and the targets generated are listed in a variable by that name.
#
# Remaining parameters are named arguments. These include:
#   SRC one or more directory roots to scan for C/C++ files.
#   LANG C or C++
#   CFLAGS the compiler flags to be used, used both for C and C++.
#   CXXFLAGS the compiler flags to be used for c++, if set overrides CFLAGS.
#   LDFLAGS the linker flags to be used, used both for C and C++.
#   LDFLAGS_SUFFIX the linker flags to be added last on the commandline
#       typically the libraries linked to.
#   ARFLAGS the archiver flags to be used
#   OBJECT_DIR the directory where we store the object files
#   LIBRARY the resulting library file
#   PROGRAM the resulting exec file
#   INCLUDES only pick source from these directories
#   EXCLUDES do not pick source from these directories
#   INCLUDE_FILES only compile exactly these files!
#   EXCLUDE_FILES with these names
#   EXTRA_FILES List of extra files not in any of the SRC dirs
#   VERSIONINFO_RESOURCE Input file for RC. Setting this implies that RC will be run
#   RC_FLAGS flags for RC.
#   MAPFILE mapfile
#   REORDER reorder file
#   DEBUG_SYMBOLS add debug symbols (if configured on)
#   CC the compiler to use, default is $(CC)
#   LDEXE the linker to use for linking executables, default is $(LDEXE)
#   OPTIMIZATION sets optimization level to NONE, LOW, HIGH, HIGHEST
define SetupNativeCompilation
  $(if $(27),$(error Internal makefile error: Too many arguments to SetupNativeCompilation, please update NativeCompilation.gmk))
  $(call EvalDebugWrapper,$(strip $1),$(call SetupNativeCompilationInner,$(strip $1),$2,$3,$4,$5,$6,$7,$8,$9,$(10),$(11),$(12),$(13),$(14),$(15),$(16),$(17),$(18),$(19),$(20),$(21),$(22),$(23),$(24),$(25),$(26)))
endef

define SetupNativeCompilationInner
  $(foreach i,2 3 4 5 6 7 8 9 10 11 12 13 14 15 16 17 18 19 20 21 22 23 24 25 26, $(if $($i),$1_$(strip $($i)))$(NEWLINE))
  $(call LogSetupMacroEntry,SetupNativeCompilation($1),$2,$3,$4,$5,$6,$7,$8,$9,$(10),$(11),$(12),$(13),$(14),$(15),$(16),$(17),$(18),$(19),$(20),$(21),$(22),$(23),$(24),$(25),$(26))
  $(if $(27),$(error Internal makefile error: Too many arguments to SetupNativeCompilation, please update NativeCompilation.gmk))

  ifneq (,$$($1_BIN))
    $$(error BIN has been replaced with OBJECT_DIR)
  endif

  ifneq (,$$($1_LIB))
    $$(error LIB has been replaced with LIBRARY)
  endif

  ifneq (,$$($1_EXE))
    $$(error EXE has been replaced with PROGRAM)
  endif

  ifneq (,$$($1_LIBRARY))
    ifeq (,$$($1_OUTPUT_DIR))
      $$(error LIBRARY requires OUTPUT_DIR)
    endif

    ifneq ($$($1_LIBRARY),$(basename $$($1_LIBRARY)))
      $$(error directory of LIBRARY should be specified using OUTPUT_DIR)
    endif

    ifneq (,$(findstring $(SHARED_LIBRARY_SUFFIX),$$($1_LIBRARY)))
      $$(error LIBRARY should be specified without SHARED_LIBRARY_SUFFIX: $(SHARED_LIBRARY_SUFFIX))
    endif

    ifneq (,$(findstring $(LIBRARY_PREFIX),$$($1_LIBRARY)))
      $$(error LIBRARY should be specified without LIBRARY_PREFIX: $(LIBRARY_PREFIX))
    endif

    ifeq ($$($1_SUFFIX), )
      $1_SUFFIX := $(SHARED_LIBRARY_SUFFIX)
    endif

    $1_BASENAME:=$(LIBRARY_PREFIX)$$($1_LIBRARY)$$($1_SUFFIX)
    $1_TARGET:=$$($1_OUTPUT_DIR)/$$($1_BASENAME)
    $1_NOSUFFIX:=$(LIBRARY_PREFIX)$$($1_LIBRARY)
  endif

  ifneq (,$$($1_STATIC_LIBRARY))
    ifeq (,$$($1_OUTPUT_DIR))
      $$(error STATIC_LIBRARY requires OUTPUT_DIR)
    endif

    ifneq ($$($1_STATIC_LIBRARY),$(basename $$($1_STATIC_LIBRARY)))
      $$(error directory of STATIC_LIBRARY should be specified using OUTPUT_DIR)
    endif

    ifneq (,$(findstring $(STATIC_LIBRARY_SUFFIX),$$($1_STATIC_LIBRARY)))
      $$(error STATIC_LIBRARY should be specified without STATIC_LIBRARY_SUFFIX: $(STATIC_LIBRARY_SUFFIX))
    endif

    ifneq (,$(findstring $(LIBRARY_PREFIX),$$($1_STATIC_LIBRARY)))
      $$(error STATIC_LIBRARY should be specified without LIBRARY_PREFIX: $(LIBRARY_PREFIX))
    endif

    ifeq ($$($1_SUFFIX), )
      $1_SUFFIX := $(STATIC_LIBRARY_SUFFIX)
    endif

    $1_BASENAME:=$(LIBRARY_PREFIX)$$($1_STATIC_LIBRARY)$$($1_SUFFIX)
    $1_TARGET:=$$($1_OUTPUT_DIR)/$$($1_BASENAME)
    $1_NOSUFFIX:=$(LIBRARY_PREFIX)$$($1_STATIC_LIBRARY)
  endif

  ifneq (,$$($1_PROGRAM))
    ifeq (,$$($1_OUTPUT_DIR))
      $$(error PROGRAM requires OUTPUT_DIR)
    endif

    ifneq ($$($1_PROGRAM),$(basename $$($1_PROGRAM)))
      $$(error directory of PROGRAM should be specified using OUTPUT_DIR)
    endif

    ifneq (,$(findstring $(EXE_SUFFIX),$$($1_PROGRAM)))
      $$(error PROGRAM should be specified without EXE_SUFFIX: $(EXE_SUFFIX))
    endif

    ifeq ($$($1_SUFFIX), )
      $1_SUFFIX := $(EXE_SUFFIX)
    endif

    $1_BASENAME:=$$($1_PROGRAM)$$($1_SUFFIX)
    $1_TARGET:=$$($1_OUTPUT_DIR)/$$($1_BASENAME)
    $1_NOSUFFIX:=$$($1_PROGRAM)
  endif

  ifeq (,$$($1_TARGET))
    $$(error Neither PROGRAM, LIBRARY nor STATIC_LIBRARY has been specified for SetupNativeCompilation)
  endif

  ifeq (,$$($1_LANG))
    $$(error You have to specify LANG for native compilation $1)
  endif
  ifeq (C,$$($1_LANG))
    ifeq ($$($1_LDEXE),)
      $1_LDEXE:=$(LDEXE)
    endif
    ifeq ($$($1_LD),)
      $1_LD:=$(LD)
    endif
  else
    ifeq (C++,$$($1_LANG))
      ifeq ($$($1_LD),)
        $1_LD:=$(LDCXX)
      endif
      ifeq ($$($1_LDEXE),)
        $1_LDEXE:=$(LDEXECXX)
      endif
    else
      $$(error Unknown native language $$($1_LANG) for $1)
    endif
  endif

  ifeq ($$($1_CC),)
    $1_CC:=$(CC)
  endif
  ifeq ($$($1_CXX),)
    $1_CXX:=$(CXX)
  endif
  ifeq ($$($1_OBJC),)
    $1_OBJC:=$(OBJC)
  endif

  # Make sure the dirs exist.
  $$(eval $$(call MakeDir,$$($1_OBJECT_DIR) $$($1_OUTPUT_DIR)))
  $$(foreach d,$$($1_SRC), $$(if $$(wildcard $$d),,$$(error SRC specified to SetupNativeCompilation $1 contains missing directory $$d)))

  # Find all files in the source trees. Sort to remove duplicates.
  $1_ALL_SRCS := $$(sort $$(call CacheFind,$$($1_SRC)))
  # Extract the C/C++ files.
  $1_EXCLUDE_FILES:=$$(foreach i,$$($1_SRC),$$(addprefix $$i/,$$($1_EXCLUDE_FILES)))
  $1_INCLUDE_FILES:=$$(foreach i,$$($1_SRC),$$(addprefix $$i/,$$($1_INCLUDE_FILES)))
  ifneq ($$($1_EXCLUDE_FILES),)
    $1_EXCLUDE_FILES:=$$(addprefix %,$$($1_EXCLUDE_FILES))
  endif
  $1_SRCS := $$(filter-out $$($1_EXCLUDE_FILES),$$(filter $$(NATIVE_SOURCE_EXTENSIONS),$$($1_ALL_SRCS)))
  ifneq (,$$(strip $$($1_INCLUDE_FILES)))
    $1_SRCS := $$(filter $$($1_INCLUDE_FILES),$$($1_SRCS))
  endif
  ifeq (,$$($1_SRCS))
    $$(error No sources found for $1 when looking inside the dirs $$($1_SRC))
  endif
  # There can be only a single bin dir root, no need to foreach over the roots.
  $1_BINS := $$(wildcard $$($1_OBJECT_DIR)/*$(OBJ_SUFFIX))
  # Now we have a list of all c/c++ files to compile: $$($1_SRCS)
  # and we have a list of all existing object files: $$($1_BINS)

  # Prepend the source/bin path to the filter expressions. Then do the filtering.
  ifneq ($$($1_INCLUDES),)
    $1_SRC_INCLUDES := $$(foreach i,$$($1_SRC),$$(addprefix $$i/,$$(addsuffix /%,$$($1_INCLUDES))))
    $1_SRCS := $$(filter $$($1_SRC_INCLUDES),$$($1_SRCS))
  endif
  ifneq ($$($1_EXCLUDES),)
    $1_SRC_EXCLUDES := $$(addsuffix /%,$$($1_EXCLUDES))
    $1_SRC_EXCLUDES += $$(foreach i,$$($1_SRC),$$(addprefix $$i/,$$(addsuffix /%,$$($1_EXCLUDES))))
    $1_SRCS := $$(filter-out $$($1_SRC_EXCLUDES),$$($1_SRCS))
  endif

  $1_SRCS += $$($1_EXTRA_FILES)

  # Calculate the expected output from compiling the sources (sort to remove duplicates. Also provides
  # a reproducable order on the input files to the linker).
  $1_EXPECTED_OBJS_FILENAMES := $$(call replace_with_obj_extension, $$(notdir $$($1_SRCS)))
  $1_EXPECTED_OBJS:=$$(sort $$(addprefix $$($1_OBJECT_DIR)/,$$($1_EXPECTED_OBJS_FILENAMES)))
  # Are there too many object files on disk? Perhaps because some source file was removed?
  $1_SUPERFLOUS_OBJS:=$$(sort $$(filter-out $$($1_EXPECTED_OBJS),$$($1_BINS)))
  # Clean out the superfluous object files.
  ifneq ($$($1_SUPERFLUOUS_OBJS),)
    $$(shell $(RM) -f $$($1_SUPERFLUOUS_OBJS))
  endif

  # Pickup extra OPENJDK_TARGET_OS_TYPE and/or OPENJDK_TARGET_OS dependent variables for CFLAGS.
  $1_EXTRA_CFLAGS:=$$($1_CFLAGS_$(OPENJDK_TARGET_OS_TYPE)) $$($1_CFLAGS_$(OPENJDK_TARGET_OS))
  ifneq ($(DEBUG_LEVEL),release)
    # Pickup extra debug dependent variables for CFLAGS
    $1_EXTRA_CFLAGS+=$$($1_CFLAGS_debug)
    $1_EXTRA_CFLAGS+=$$($1_CFLAGS_$(OPENJDK_TARGET_OS_TYPE)_debug)
    $1_EXTRA_CFLAGS+=$$($1_CFLAGS_$(OPENJDK_TARGET_OS)_debug)
  else
    $1_EXTRA_CFLAGS+=$$($1_CFLAGS_release)
    $1_EXTRA_CFLAGS+=$$($1_CFLAGS_$(OPENJDK_TARGET_OS_TYPE)_release)
    $1_EXTRA_CFLAGS+=$$($1_CFLAGS_$(OPENJDK_TARGET_OS)_release)
  endif

  # Pickup extra OPENJDK_TARGET_OS_TYPE and/or OPENJDK_TARGET_OS dependent variables for CXXFLAGS.
  $1_EXTRA_CXXFLAGS:=$$($1_CXXFLAGS_$(OPENJDK_TARGET_OS_TYPE)) $$($1_CXXFLAGS_$(OPENJDK_TARGET_OS))
  ifneq ($(DEBUG_LEVEL),release)
    # Pickup extra debug dependent variables for CXXFLAGS
    $1_EXTRA_CXXFLAGS+=$$($1_CXXFLAGS_debug)
    $1_EXTRA_CXXFLAGS+=$$($1_CXXFLAGS_$(OPENJDK_TARGET_OS_TYPE)_debug)
    $1_EXTRA_CXXFLAGS+=$$($1_CXXFLAGS_$(OPENJDK_TARGET_OS)_debug)
  else
    $1_EXTRA_CXXFLAGS+=$$($1_CXXFLAGS_release)
    $1_EXTRA_CXXFLAGS+=$$($1_CXXFLAGS_$(OPENJDK_TARGET_OS_TYPE)_release)
    $1_EXTRA_CXXFLAGS+=$$($1_CXXFLAGS_$(OPENJDK_TARGET_OS)_release)
  endif

  ifeq ($$($1_DEBUG_SYMBOLS), true)
    ifeq ($(ENABLE_DEBUG_SYMBOLS), true)
      ifdef OPENJDK
        # Always add debug symbols
        $1_EXTRA_CFLAGS+=$(CFLAGS_DEBUG_SYMBOLS)
        $1_EXTRA_CXXFLAGS+=$(CXXFLAGS_DEBUG_SYMBOLS)
      else
        # Programs don't get the debug symbols added in the old build. It's not clear if
        # this is intentional.
        ifeq ($$($1_PROGRAM),)
          $1_EXTRA_CFLAGS+=$(CFLAGS_DEBUG_SYMBOLS)
          $1_EXTRA_CXXFLAGS+=$(CXXFLAGS_DEBUG_SYMBOLS)
        endif
      endif
    endif
  endif

  ifeq ($$($1_CXXFLAGS),)
    $1_CXXFLAGS:=$$($1_CFLAGS)
  endif
  ifeq ($$(strip $$($1_EXTRA_CXXFLAGS)),)
    $1_EXTRA_CXXFLAGS:=$$($1_EXTRA_CFLAGS)
  endif

  ifneq (,$$($1_REORDER))
    $1_EXTRA_CFLAGS += $$(C_FLAG_REORDER)
    $1_EXTRA_CXXFLAGS += $$(CXX_FLAG_REORDER)
  endif

  ifeq (NONE, $$($1_OPTIMIZATION))
    $1_EXTRA_CFLAGS += $(C_O_FLAG_NONE)
    $1_EXTRA_CXXFLAGS += $(CXX_O_FLAG_NONE)
  else ifeq (LOW, $$($1_OPTIMIZATION))
    $1_EXTRA_CFLAGS += $(C_O_FLAG_NORM)
    $1_EXTRA_CXXFLAGS += $(CXX_O_FLAG_NORM)
  else ifeq (HIGH, $$($1_OPTIMIZATION))
    $1_EXTRA_CFLAGS += $(C_O_FLAG_HI)
    $1_EXTRA_CXXFLAGS += $(CXX_O_FLAG_HI)
  else ifeq (HIGHEST, $$($1_OPTIMIZATION))
    $1_EXTRA_CFLAGS += $(C_O_FLAG_HIGHEST)
    $1_EXTRA_CXXFLAGS += $(CXX_O_FLAG_HIGHEST)
  else ifneq (, $$($1_OPTIMIZATION))
    $$(error Unknown value for OPTIMIZATION: $$($1_OPTIMIZATION))
  endif

  $1_BUILD_INFO := $$($1_OBJECT_DIR)/_build-info.marker

  # Setup rule for printing progress info when compiling source files.
  # This is a rough heuristic and may not always print accurate information.
  $$($1_BUILD_INFO): $$($1_SRCS)
        ifeq ($$(wildcard $$($1_TARGET)),)
	  $(ECHO) 'Creating $$($1_BASENAME) from $$(words $$?) file(s)'
        else
	  $(ECHO) 'Updating $$($1_BASENAME) from $$(words $$?) file(s)'
        endif
	$(TOUCH) $$@

  # Now call add_native_source for each source file we are going to compile.
  $$(foreach p,$$($1_SRCS), \
      $$(eval $$(call add_native_source,$1,$$p,$$($1_OBJECT_DIR), \
          $(SYSROOT_CFLAGS) $$($1_CFLAGS) $$($1_EXTRA_CFLAGS),$$($1_CC), \
          $(SYSROOT_CFLAGS) $$($1_CXXFLAGS) $$($1_EXTRA_CXXFLAGS),$$($1_CXX),$$($1_OBJC),$$($1_ASFLAGS))))

  # On windows we need to create a resource file
  ifeq ($(OPENJDK_TARGET_OS), windows)
    ifneq (,$$($1_VERSIONINFO_RESOURCE))
      $1_RES:=$$($1_OBJECT_DIR)/$$($1_BASENAME).res
      $1_RES_DEP:=$$($1_RES).d
      -include $$($1_RES_DEP)
      $$($1_RES): $$($1_VERSIONINFO_RESOURCE)
		$(ECHO) $(LOG_INFO) "Compiling resource $$(notdir $$($1_VERSIONINFO_RESOURCE)) (for $$(notdir $$($1_TARGET)))"
		$(RC) $$($1_RC_FLAGS) $(CC_OUT_OPTION)$$@ $$($1_VERSIONINFO_RESOURCE)
                # Windows RC compiler does not support -showIncludes, so we mis-use CL for this.
		$(CC) $$($1_RC_FLAGS) -showIncludes -nologo -TC \
		    $(CC_OUT_OPTION)$$($1_RES_DEP).obj $$($1_VERSIONINFO_RESOURCE) > $$($1_RES_DEP).raw 2>&1 || exit 0
		($(ECHO) $$($1_RES): \\ \
		&& $(SED) $(WINDOWS_SHOWINCLUDE_SED_PATTERN) $$($1_RES_DEP).raw) > $$($1_RES_DEP)
    endif
    ifneq (,$$($1_MANIFEST))
      $1_GEN_MANIFEST:=$$($1_OBJECT_DIR)/$$($1_PROGRAM).manifest
      IMVERSIONVALUE:=$(JDK_MINOR_VERSION).$(JDK_MICRO_VERSION).$(JDK_UPDATE_VERSION).$(COOKED_BUILD_NUMBER)
      $$($1_GEN_MANIFEST): $$($1_MANIFEST)
		$(SED) 's%IMVERSION%$$(IMVERSIONVALUE)%g;s%PROGRAM%$$($1_PROGRAM)%g' $$< > $$@
    endif
  endif

  # mapfile doesnt seem to be implemented on macosx (yet??)
  ifneq ($(OPENJDK_TARGET_OS),macosx)
    ifneq ($(OPENJDK_TARGET_OS),windows)
      $1_REAL_MAPFILE:=$$($1_MAPFILE)
      ifneq (,$$($1_REORDER))
        $1_REAL_MAPFILE:=$$($1_OBJECT_DIR)/mapfile

        $$($1_REAL_MAPFILE) : $$($1_MAPFILE) $$($1_REORDER)
		$$(MKDIR) -p $$(@D)
		$$(CP) $$($1_MAPFILE) $$@.tmp
		$$(SED) -e 's=OUTPUTDIR=$$($1_OBJECT_DIR)=' $$($1_REORDER) >> $$@.tmp
		$$(MV) $$@.tmp $$@
      endif
    endif
  endif

  # Pickup extra OPENJDK_TARGET_OS_TYPE and/or OPENJDK_TARGET_OS dependent variables
  # for LDFLAGS and LDFLAGS_SUFFIX
  $1_EXTRA_LDFLAGS:=$$($1_LDFLAGS_$(OPENJDK_TARGET_OS_TYPE)) $$($1_LDFLAGS_$(OPENJDK_TARGET_OS))
  $1_EXTRA_LDFLAGS_SUFFIX:=$$($1_LDFLAGS_SUFFIX_$(OPENJDK_TARGET_OS_TYPE)) $$($1_LDFLAGS_SUFFIX_$(OPENJDK_TARGET_OS))
  ifneq (,$$($1_REAL_MAPFILE))
    $1_EXTRA_LDFLAGS += $(call SET_SHARED_LIBRARY_MAPFILE,$$($1_REAL_MAPFILE))
  endif

  # Need to make sure TARGET is first on list
  $1 := $$($1_TARGET)
  ifeq ($$($1_STATIC_LIBRARY),)
    ifeq ($$($1_DEBUG_SYMBOLS), true)
      ifeq ($(ENABLE_DEBUG_SYMBOLS), true)
        ifneq ($(OPENJDK_TARGET_OS), macosx) # no MacOS X support yet
          ifneq ($$($1_OUTPUT_DIR),$$($1_OBJECT_DIR))
            # The dependency on TARGET is needed on windows for debuginfo files
            # to be rebuilt properly.
            $$($1_OUTPUT_DIR)/% : $$($1_OBJECT_DIR)/% $$($1_TARGET)
		$(CP) $$< $$@
          endif

          # Generate debuginfo files.
          ifeq ($(OPENJDK_TARGET_OS), windows)
            $1_EXTRA_LDFLAGS += "-pdb:$$($1_OBJECT_DIR)/$$($1_NOSUFFIX).pdb" \
                "-map:$$($1_OBJECT_DIR)/$$($1_NOSUFFIX).map"
            $1_DEBUGINFO_FILES := $$($1_OBJECT_DIR)/$$($1_NOSUFFIX).pdb \
                $$($1_OBJECT_DIR)/$$($1_NOSUFFIX).map

          else ifeq ($(OPENJDK_TARGET_OS), solaris)
            $1_DEBUGINFO_FILES := $$($1_OBJECT_DIR)/$$($1_NOSUFFIX).debuginfo
            # Setup the command line creating debuginfo files, to be run after linking.
            # It cannot be run separately since it updates the original target file
            #
            # gobjcopy crashes on "empty" section headers with the SHF_ALLOC flag set.
            # Use $(FIX_EMPTY_SEC_HDR_FLAGS) to clear the SHF_ALLOC flag (if set) from
            # empty section headers until a fixed $(OBJCOPY) is available.
            # An empty section header has sh_addr == 0 and sh_size == 0.
            # This problem has only been seen on Solaris X64, but we call this tool
            # on all Solaris builds just in case.
            #
            # $(OBJCOPY) --add-gnu-debuglink=... corrupts SUNW_* sections.
            # Use $(ADD_GNU_DEBUGLINK) until a fixed $(OBJCOPY) is available.
            $1_CREATE_DEBUGINFO_CMDS := \
                $(FIX_EMPTY_SEC_HDR_FLAGS) $(LOG_INFO) $$($1_TARGET) $$(NEWLINE) \
                $(OBJCOPY) --only-keep-debug $$($1_TARGET) $$($1_DEBUGINFO_FILES) $$(NEWLINE) \
                $(CD) $$($1_OUTPUT_DIR) && \
                    $(ADD_GNU_DEBUGLINK) $(LOG_INFO) $$($1_DEBUGINFO_FILES) $$($1_TARGET)
            $1_DEBUGINFO_EXTRA_DEPS := $(FIX_EMPTY_SEC_HDR_FLAGS) $(ADD_GNU_DEBUGLINK)

          else ifeq ($(OPENJDK_TARGET_OS), linux)
            $1_DEBUGINFO_FILES := $$($1_OBJECT_DIR)/$$($1_NOSUFFIX).debuginfo
            # Setup the command line creating debuginfo files, to be run after linking.
            # It cannot be run separately since it updates the original target file
            $1_CREATE_DEBUGINFO_CMDS := \
                $(OBJCOPY) --only-keep-debug $$($1_TARGET) $$($1_DEBUGINFO_FILES) $$(NEWLINE) \
                $(CD) $$($1_OUTPUT_DIR) && \
                    $(OBJCOPY) --add-gnu-debuglink=$$($1_DEBUGINFO_FILES) $$($1_TARGET)

          endif # No MacOS X support

          # This dependency dance ensures that debug info files get rebuilt
          # properly if deleted.
          $$($1_TARGET): $$($1_DEBUGINFO_FILES)
          $$($1_DEBUGINFO_FILES): $$($1_EXPECTED_OBJS)

          ifeq ($(ZIP_DEBUGINFO_FILES), true)
            $1_DEBUGINFO_ZIP := $$($1_OBJECT_DIR)/$$($1_NOSUFFIX).diz
            $1 += $$(subst $$($1_OBJECT_DIR),$$($1_OUTPUT_DIR),$$($1_DEBUGINFO_ZIP))

            # The dependency on TARGET is needed for debuginfo files
            # to be rebuilt properly.
            $$($1_DEBUGINFO_ZIP): $$($1_DEBUGINFO_FILES) $$($1_TARGET)
		$(CD) $$($1_OBJECT_DIR) \
		&& $(ZIP) -q $$@ $$(notdir $$($1_DEBUGINFO_FILES))

          else
            $1 += $$(subst $$($1_OBJECT_DIR),$$($1_OUTPUT_DIR),$$($1_DEBUGINFO_FILES))
          endif
        endif
      endif # !MacOS X
    endif # $1_DEBUG_SYMBOLS
  endif # !STATIC_LIBRARY

  ifneq (,$$($1_LIBRARY))
    # Generating a dynamic library.
    $1_EXTRA_LDFLAGS += $$(call SET_SHARED_LIBRARY_NAME,$$($1_BASENAME))
    ifeq ($(OPENJDK_TARGET_OS), windows)
      $1_EXTRA_LDFLAGS += "-implib:$$($1_OBJECT_DIR)/$$($1_LIBRARY).lib"
    endif

    $1_EXTRA_LDFLAGS_SUFFIX += $(GLOBAL_LDFLAGS_SUFFIX)

<<<<<<< HEAD
    $$($1_TARGET): $$($1_EXPECTED_OBJS) $$($1_RES) $$($1_REAL_MAPFILE) \
        $$($1_DEBUGINFO_EXTRA_DEPS)
		$$(call LINKING_MSG,$$($1_BASENAME))
		$$($1_LD) $$($1_LDFLAGS) $$($1_EXTRA_LDFLAGS) $(LD_OUT_OPTION)$$@ \
		    $$($1_EXPECTED_OBJS) $$($1_RES) $$($1_LDFLAGS_SUFFIX) \
		    $$($1_EXTRA_LDFLAGS_SUFFIX)
		$$($1_CREATE_DEBUGINFO_CMDS)
                # Touch target to make sure it has a later time stamp than the debug
                # symbol files to avoid unnecessary relinking on rebuild.
                ifeq ($(OPENJDK_TARGET_OS), windows)
		  $(TOUCH) $$@
                endif
=======
    $$($1_TARGET) : $$($1_EXPECTED_OBJS) $$($1_RES) $$($1_REAL_MAPFILE)
	$(ECHO) $(LOG_INFO) "Linking $$($1_BASENAME)"
	$$($1_LD) $(SYSROOT_LDFLAGS) $$($1_LDFLAGS) $$($1_EXTRA_LDFLAGS) $(LD_OUT_OPTION)$$@ \
	    $$($1_EXPECTED_OBJS) $$($1_RES) $$($1_LDFLAGS_SUFFIX) \
	    $$($1_EXTRA_LDFLAGS_SUFFIX)
        # Touch target to make sure it has a later time stamp than the debug
        # symbol files to avoid unnecessary relinking on rebuild.
        ifeq ($(OPENJDK_TARGET_OS), windows)
	  $(TOUCH) $$@
        endif
>>>>>>> bfba82a1

  endif

  ifneq (,$$($1_STATIC_LIBRARY))
    # Generating a static library, ie object file archive.
<<<<<<< HEAD
    $$($1_TARGET): $$($1_EXPECTED_OBJS) $$($1_RES)
	$$(call ARCHIVING_MSG,$$($1_LIBRARY))
=======
    $$($1_TARGET) : $$($1_EXPECTED_OBJS) $$($1_RES)
	$(ECHO) $(LOG_INFO) "Archiving $$($1_STATIC_LIBRARY)"
>>>>>>> bfba82a1
	$(AR) $$($1_ARFLAGS) $(AR_OUT_OPTION)$$($1_TARGET) $$($1_EXPECTED_OBJS) \
	    $$($1_RES) $$($1_LDFLAGS_SUFFIX) $$($1_EXTRA_LDFLAGS_SUFFIX)
  endif

  ifneq (,$$($1_PROGRAM))
    # A executable binary has been specified, setup the target for it.
    $1_EXTRA_LDFLAGS_SUFFIX += $(GLOBAL_LDFLAGS_SUFFIX)

<<<<<<< HEAD
    $$($1_TARGET): $$($1_EXPECTED_OBJS) $$($1_RES) $$($1_GEN_MANIFEST) \
        $$($1_DEBUGINFO_EXTRA_DEPS)
		$$(call LINKING_EXE_MSG,$$($1_BASENAME))
		$$($1_LDEXE) $$($1_LDFLAGS) $$($1_EXTRA_LDFLAGS) $(EXE_OUT_OPTION)$$($1_TARGET) \
		    $$($1_EXPECTED_OBJS) $$($1_RES) $$($1_LDFLAGS_SUFFIX) \
		    $$($1_EXTRA_LDFLAGS_SUFFIX)
                ifneq (,$$($1_GEN_MANIFEST))
		  $(MT) -nologo -manifest $$($1_GEN_MANIFEST) -outputresource:$$@;#1
                endif
                # This only works if the openjdk_codesign identity is present on the system. Let
                # silently fail otherwise.
                ifneq (,$(CODESIGN))
                  ifneq (,$$($1_CODESIGN))
		    $(CODESIGN) -s openjdk_codesign $$@
                  endif
                endif
		$$($1_CREATE_DEBUGINFO_CMDS)
                # Touch target to make sure it has a later time stamp than the debug
                # symbol files to avoid unnecessary relinking on rebuild.
                ifeq ($(OPENJDK_TARGET_OS), windows)
		  $(TOUCH) $$@
                endif
=======
    $$($1_TARGET) : $$($1_EXPECTED_OBJS) $$($1_RES) $$($1_GEN_MANIFEST)
	$(ECHO) $(LOG_INFO) "Linking executable $$($1_BASENAME)"
	$$($1_LDEXE) $(SYSROOT_LDFLAGS) $$($1_LDFLAGS) $$($1_EXTRA_LDFLAGS) $(EXE_OUT_OPTION)$$($1_TARGET) \
	$$($1_EXPECTED_OBJS) $$($1_RES) $$($1_LDFLAGS_SUFFIX) \
	$$($1_EXTRA_LDFLAGS_SUFFIX)
        ifneq (,$$($1_GEN_MANIFEST))
	  $(MT) -nologo -manifest $$($1_GEN_MANIFEST) -outputresource:$$@;#1
        endif
        # This only works if the openjdk_codesign identity is present on the system. Let
        # silently fail otherwise.
        ifneq (,$(CODESIGN))
          ifneq (,$$($1_CODESIGN))
	    $(CODESIGN) -s openjdk_codesign $$@
          endif
        endif
        # Touch target to make sure it has a later time stamp than the debug
        # symbol files to avoid unnecessary relinking on rebuild.
        ifeq ($(OPENJDK_TARGET_OS), windows)
	  $(TOUCH) $$@
        endif
>>>>>>> bfba82a1

  endif
endef

endif # _NATIVE_COMPILATION_GMK<|MERGE_RESOLUTION|>--- conflicted
+++ resolved
@@ -573,11 +573,10 @@
 
     $1_EXTRA_LDFLAGS_SUFFIX += $(GLOBAL_LDFLAGS_SUFFIX)
 
-<<<<<<< HEAD
     $$($1_TARGET): $$($1_EXPECTED_OBJS) $$($1_RES) $$($1_REAL_MAPFILE) \
         $$($1_DEBUGINFO_EXTRA_DEPS)
 		$$(call LINKING_MSG,$$($1_BASENAME))
-		$$($1_LD) $$($1_LDFLAGS) $$($1_EXTRA_LDFLAGS) $(LD_OUT_OPTION)$$@ \
+		$$($1_LD) $(SYSROOT_LDFLAGS) $$($1_LDFLAGS) $$($1_EXTRA_LDFLAGS) $(LD_OUT_OPTION)$$@ \
 		    $$($1_EXPECTED_OBJS) $$($1_RES) $$($1_LDFLAGS_SUFFIX) \
 		    $$($1_EXTRA_LDFLAGS_SUFFIX)
 		$$($1_CREATE_DEBUGINFO_CMDS)
@@ -586,30 +585,13 @@
                 ifeq ($(OPENJDK_TARGET_OS), windows)
 		  $(TOUCH) $$@
                 endif
-=======
-    $$($1_TARGET) : $$($1_EXPECTED_OBJS) $$($1_RES) $$($1_REAL_MAPFILE)
-	$(ECHO) $(LOG_INFO) "Linking $$($1_BASENAME)"
-	$$($1_LD) $(SYSROOT_LDFLAGS) $$($1_LDFLAGS) $$($1_EXTRA_LDFLAGS) $(LD_OUT_OPTION)$$@ \
-	    $$($1_EXPECTED_OBJS) $$($1_RES) $$($1_LDFLAGS_SUFFIX) \
-	    $$($1_EXTRA_LDFLAGS_SUFFIX)
-        # Touch target to make sure it has a later time stamp than the debug
-        # symbol files to avoid unnecessary relinking on rebuild.
-        ifeq ($(OPENJDK_TARGET_OS), windows)
-	  $(TOUCH) $$@
-        endif
->>>>>>> bfba82a1
 
   endif
 
   ifneq (,$$($1_STATIC_LIBRARY))
     # Generating a static library, ie object file archive.
-<<<<<<< HEAD
     $$($1_TARGET): $$($1_EXPECTED_OBJS) $$($1_RES)
-	$$(call ARCHIVING_MSG,$$($1_LIBRARY))
-=======
-    $$($1_TARGET) : $$($1_EXPECTED_OBJS) $$($1_RES)
 	$(ECHO) $(LOG_INFO) "Archiving $$($1_STATIC_LIBRARY)"
->>>>>>> bfba82a1
 	$(AR) $$($1_ARFLAGS) $(AR_OUT_OPTION)$$($1_TARGET) $$($1_EXPECTED_OBJS) \
 	    $$($1_RES) $$($1_LDFLAGS_SUFFIX) $$($1_EXTRA_LDFLAGS_SUFFIX)
   endif
@@ -618,11 +600,10 @@
     # A executable binary has been specified, setup the target for it.
     $1_EXTRA_LDFLAGS_SUFFIX += $(GLOBAL_LDFLAGS_SUFFIX)
 
-<<<<<<< HEAD
     $$($1_TARGET): $$($1_EXPECTED_OBJS) $$($1_RES) $$($1_GEN_MANIFEST) \
         $$($1_DEBUGINFO_EXTRA_DEPS)
 		$$(call LINKING_EXE_MSG,$$($1_BASENAME))
-		$$($1_LDEXE) $$($1_LDFLAGS) $$($1_EXTRA_LDFLAGS) $(EXE_OUT_OPTION)$$($1_TARGET) \
+		$$($1_LDEXE) $(SYSROOT_LDFLAGS) $$($1_LDFLAGS) $$($1_EXTRA_LDFLAGS) $(EXE_OUT_OPTION)$$($1_TARGET) \
 		    $$($1_EXPECTED_OBJS) $$($1_RES) $$($1_LDFLAGS_SUFFIX) \
 		    $$($1_EXTRA_LDFLAGS_SUFFIX)
                 ifneq (,$$($1_GEN_MANIFEST))
@@ -641,28 +622,6 @@
                 ifeq ($(OPENJDK_TARGET_OS), windows)
 		  $(TOUCH) $$@
                 endif
-=======
-    $$($1_TARGET) : $$($1_EXPECTED_OBJS) $$($1_RES) $$($1_GEN_MANIFEST)
-	$(ECHO) $(LOG_INFO) "Linking executable $$($1_BASENAME)"
-	$$($1_LDEXE) $(SYSROOT_LDFLAGS) $$($1_LDFLAGS) $$($1_EXTRA_LDFLAGS) $(EXE_OUT_OPTION)$$($1_TARGET) \
-	$$($1_EXPECTED_OBJS) $$($1_RES) $$($1_LDFLAGS_SUFFIX) \
-	$$($1_EXTRA_LDFLAGS_SUFFIX)
-        ifneq (,$$($1_GEN_MANIFEST))
-	  $(MT) -nologo -manifest $$($1_GEN_MANIFEST) -outputresource:$$@;#1
-        endif
-        # This only works if the openjdk_codesign identity is present on the system. Let
-        # silently fail otherwise.
-        ifneq (,$(CODESIGN))
-          ifneq (,$$($1_CODESIGN))
-	    $(CODESIGN) -s openjdk_codesign $$@
-          endif
-        endif
-        # Touch target to make sure it has a later time stamp than the debug
-        # symbol files to avoid unnecessary relinking on rebuild.
-        ifeq ($(OPENJDK_TARGET_OS), windows)
-	  $(TOUCH) $$@
-        endif
->>>>>>> bfba82a1
 
   endif
 endef
